--- conflicted
+++ resolved
@@ -11,12 +11,8 @@
     <file>gtk/default-welcome.ui</file>
     <file>gtk/default-keyboard.ui</file>
     <file>gtk/default-timezone.ui</file>
-<<<<<<< HEAD
-    <file>gtk/default-partitioning.ui</file>
     <file>gtk/default-users.ui</file>
-=======
     <file>gtk/default-disk.ui</file>
->>>>>>> 47ed4385
 
     <file>gtk/layout-preferences.ui</file>
     <file>gtk/layout-yes-no.ui</file>
